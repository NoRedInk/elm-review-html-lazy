--- conflicted
+++ resolved
@@ -218,11 +218,7 @@
 all : Test
 all =
     describe "NoEqualityBreakingLazyArgs"
-<<<<<<< HEAD
-        [ firstArgumentTests
-        , extraArgumentsTests
-=======
         [ importTests
         , firstArgumentTests
->>>>>>> 84a87129
+        , extraArgumentsTests
         ]